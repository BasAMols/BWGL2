import { v3, Vector3 } from './util/math/vector3';
import { SceneObject } from './webgl2/meshes/sceneObject';
import { TickerReturnData } from './ticker';
import { Scene } from './webgl2/scene';
import { Camera } from './webgl2/camera';
import { SpotLight, DirectionalLight } from './webgl2/lights/light';
import { Quaternion } from './util/math/quaternion';
import { Arrow } from './webgl2/meshes/arrow';
import { IcoSphere } from './webgl2/meshes/icoSphere';
import { Plane } from './webgl2/meshes/plane';
import { Material } from './webgl2/material';
import { v2, Vector2 } from './util/math/vector2';
import { Cube } from './webgl2/meshes/cube';
import { Wedge } from './webgl2/meshes/wedge';
import { Cone } from './webgl2/meshes/cone';
import { ContainerObject } from './webgl2/meshes/containerObject';

export class TestLevel extends Scene {
    private mesh: SceneObject;
    protected clearColor: [number, number, number, number] = [0.01, 0.01, 0.01, 1.0];  // Near-black background for better contrast
    arrow: Arrow;
    spotLight: SpotLight;
    spotLight2: SpotLight;
    spotLight3: SpotLight;
    static: SceneObject;
    mesh2: SceneObject;
    dynamic: SceneObject;
    frontWall: SceneObject;
    spotLight4: SpotLight;
    floorPlane: SceneObject;
    keyLight: DirectionalLight;

    constructor() {
<<<<<<< HEAD
        super(new Camera({ position: v3(0, 1, 6), target: v3(0, 0, 0), fov: 55 }), {
=======
        super(new Camera({ position: v3(0, 1, 6), target: v3(0, 0, 0), fov: 50 }), {
>>>>>>> f24ec711
            ambientLightColor: v3(1, 1, 1),
            ambientLightIntensity: 0.001 // Increased to illuminate shadowed areas better
        });

        const rotation = new Quaternion();
        rotation.setAxisAngle(v3(1, 0, 0), 0);

        // Add a main directional light (key light) for better overall illumination
        this.keyLight = new DirectionalLight({
            direction: v3(-0.5, -1, -0.3).normalize(),
            color: v3(1, 0.98, 0.9),   // Slightly warm white
            intensity: 0.51,         // Reduced from 1.2,
            enabled: true
        });
        this.addLight(this.keyLight);

        // Add an interactive spotlight that follows mouse clicks
        this.spotLight4 = new SpotLight({
            position: v3(0, 5, 0),
            color: v3(1.0, 1.0, 1.0),     // Pure white
            intensity: 4,                // Moderate intensity
            cutOff: 0.9,
            outerCutOff: 0.85,
            meshContainer: this,
        });
        this.spotLight4.lookAt(v3(0, 0, 0));
        this.addLight(this.spotLight4);


        this.add(this.floorPlane = Plane.create({
            position: v3(0, -2, 0),
            scale: v2(10, 10),
            pickColor: 90,
            material: Material.library('rough', v3(0.7, 0.7, 0.73))
        }));

        this.add(Plane.create({
            position: v3(0, 0.5, -4),
            scale: v2(5, 10),
            rotation: Quaternion.fromEuler(-Math.PI / 2, 0, Math.PI / 2),
            pickColor: 80,
            material: Material.library('rough', v3(0.7, 0.7, 0.73))
        }));

        this.add(this.frontWall = Plane.create({
            position: v3(0, 0.5, 4),
            flipNormal: true,
            scale: v2(5, 10),
            rotation: Quaternion.fromEuler(-Math.PI / 2, 0, Math.PI / 2),
        }));

        // Create main sphere with a more reflective material to better show colored lights
        this.add(this.mesh = IcoSphere.create({
            position: v3(0, 0, -2.5),
            scale: v3(2.5, 2.5, 2.5),
            smoothShading: false,
            subdivisions: 2,
            material: Material.library('metal', v3(0.95, 0.6, 0.95))
        }));

        this.add(this.static = new ContainerObject({
            position: v3(1, 2, -1),
        }));

        // Create a variety of objects with different PBR materials
        for (let i = 0; i < 2; i++) {
            const container = new ContainerObject({
                position: v3(4.5 * i, 0, -4 * i),
                rotation: Quaternion.fromEuler(0, (Math.PI) * i, 0),
            });
            const positions = [
                v3(-2 + 5.5 * i, -1.25, -2 - 1),
                v3(-3.5 + 5.5 * i, -1.25, -2 - 1),
                v3(-2.75 + 5.5 * i, -1.25, -1),
                v3(-2.75 + 5.5 * i, 0.25, -1.64 - 0.6)
            ].sort(() => Math.random() - 0.5);

            // Create a sphere with smooth, ceramic-like material
            this.add(IcoSphere.create({
                position: positions[0],
                scale: v3(1.5, 1.5, 1.5),
                smoothShading: true,
                subdivisions: 2,
                parent: container,
                material: Material.library('plastic', v3(0.2, 0.7, 0.9))
            }));

            // Create a cube with copper-like metal material
            this.add(Cube.create({
                position: positions[1],
                scale: v3(1.5, 1.5, 1.5),
                parent: container,
                material: Material.library('metal', v3(0.85, 0.45, 0.35))
            }));

            // Create a wedge with a rubber-like material
            this.add(Wedge.create({
                rotation: Quaternion.fromEuler(0, Math.PI / 2, 0),
                position: positions[2],
                scale: v3(1.5, 1.5, 1.5),
                parent: container,
                material: Material.library('plastic', v3(0.15, 0.8, 0.15))
            }));

            // Create a cone with glowing, emissive properties
            this.add(Cone.create({
                position: positions[3],
                scale: v3(2, 1.5, 2),
                rotation: Quaternion.fromEuler(0, Math.PI / 2, 0),
                smoothShading: false,
                sides: 12,
                parent: container,
                material: Material.library('plastic', v3(0.15, 0.8, 0.15))
            }));

            this.add(container);
        }



        this.camera.setPosition(v3(-1, 3, 6));

        // Initial click to position interactive spotlight
        this.click(v2(0.5, 0.3));
    }

    click(vector2: Vector2) {
        super.click(vector2);
        const pos2 = Vector3.screenToWorldPlane(vector2, this.camera, v3(0, 0, 1), 4);

        if (pos2) {
            // Keep the light at a constant height but track the position
            this.spotLight4.setPosition(pos2);
            this.spotLight4.lookAt(v3(0, 0, 0));
        }

    }

    tick(obj: TickerReturnData) {
        super.tick(obj);


    }
}<|MERGE_RESOLUTION|>--- conflicted
+++ resolved
@@ -31,11 +31,7 @@
     keyLight: DirectionalLight;
 
     constructor() {
-<<<<<<< HEAD
-        super(new Camera({ position: v3(0, 1, 6), target: v3(0, 0, 0), fov: 55 }), {
-=======
         super(new Camera({ position: v3(0, 1, 6), target: v3(0, 0, 0), fov: 50 }), {
->>>>>>> f24ec711
             ambientLightColor: v3(1, 1, 1),
             ambientLightIntensity: 0.001 // Increased to illuminate shadowed areas better
         });
